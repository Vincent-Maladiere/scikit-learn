# Pairwise Distances Reductions
# =============================
#
#    Author: Julien Jerphanion <git@jjerphan.xyz>
#
# Overview
# --------
#
#    This module provides routines to compute pairwise distances between a set
#    of row vectors of X and another set of row vectors of Y and apply a
#    reduction on top. The canonical example is the brute-force computation
#    of the top k nearest neighbors by leveraging the arg-k-min reduction.
#
#    The reduction takes a matrix of pairwise distances between rows of X and Y
#    as input and outputs an aggregate data-structure for each row of X. The
#    aggregate values are typically smaller than the number of rows in Y, hence
#    the term reduction.
#
#    For computational reasons, the reduction are performed on the fly on chunks
#    of rows of X and Y so as to keep intermediate data-structures in CPU cache
#    and avoid unnecessary round trips of large distance arrays with the RAM
#    that would otherwise severely degrade the speed by making the overall
#    processing memory-bound.
#
#    Finally, the routines follow a generic parallelization template to process
#    chunks of data with OpenMP loops (via Cython prange), either on rows of X
#    or rows of Y depending on their respective sizes.
#
#
# Dispatching to specialized implementations
# ------------------------------------------
#
#    Dispatchers are meant to be used in the Python code. Under the hood, a
#    dispatcher must only define the logic to choose at runtime to the correct
#    dtype-specialized :class:`BaseDistancesReductionDispatcher` implementation based
#    on the dtype of X and of Y.
#
#
# High-level diagram
# ------------------
#
#    Legend:
#
#      A ---⊳ B: A inherits from B
#      A ---x B: A dispatches to B
#
#
#                               (base dispatcher)
#                         BaseDistancesReductionDispatcher
#                                       ∆
#                                       |
#                                       |
#               +-----------------------+----------------------+
#               |                                              |
#          (dispatcher)                                   (dispatcher)
#            ArgKmin                                     RadiusNeighbors
#               |                                              |
#               |                                              |
#               |              (float{32,64} implem.)          |
#               |           BaseDistancesReduction{32,64}      |
#               |                       ∆                      |
#               |                       |                      |
#               |                       |                      |
#               |     +-----------------+-----------------+    |
#               |     |                                   |    |
#               |     |                                   |    |
#               x     |                                   |    x
#            ArgKmin{32,64}                        RadiusNeighbors{32,64}
#               |     ∆                                   ∆    |
#               |     |                                   |    |
#        ======================= Specializations =============================
#               |     |                                   |    |
#               |     |                                   |    |
#               x     |                                   |    x
#        EuclideanArgKmin{32,64}               EuclideanRadiusNeighbors{32,64}
#
#    For instance :class:`ArgKmin` dispatches to:
#      - :class:`ArgKmin64` if X and Y are two `float64` array-likes
#      - :class:`ArgKmin32` if X and Y are two `float32` array-likes
#
#    In addition, if the metric parameter is set to "euclidean" or "sqeuclidean",
#    then `ArgKmin{32,64}` further dispatches to `EuclideanArgKmin{32,64}`. For
#    example, :class:`ArgKmin64` would dispatch to :class:`EuclideanArgKmin64`, a
#    specialized subclass that optimally handles the Euclidean distance case
#    using Generalized Matrix Multiplication over `float64` data (see the
#    docstring of :class:`GEMMTermComputer64` for details).


from ._dispatcher import (
    ArgKmin,
<<<<<<< HEAD
    PairwiseDistances,
    RadiusNeighbors,
    ArgKminClassMode,
    BaseDistancesReductionDispatcher,
=======
    ArgKminClassMode,
    BaseDistancesReductionDispatcher,
    RadiusNeighbors,
>>>>>>> 0ba0ca6e
    sqeuclidean_row_norms,
)

from ._pairwise_distances import _precompute_metric_params

__all__ = [
    "BaseDistancesReductionDispatcher",
    "ArgKmin",
    "PairwiseDistances",
    "RadiusNeighbors",
    "ArgKminClassMode",
    "sqeuclidean_row_norms",
    "_precompute_metric_params",
]<|MERGE_RESOLUTION|>--- conflicted
+++ resolved
@@ -88,19 +88,12 @@
 
 from ._dispatcher import (
     ArgKmin,
-<<<<<<< HEAD
+    ArgKminClassMode,
+    BaseDistancesReductionDispatcher,
     PairwiseDistances,
     RadiusNeighbors,
-    ArgKminClassMode,
-    BaseDistancesReductionDispatcher,
-=======
-    ArgKminClassMode,
-    BaseDistancesReductionDispatcher,
-    RadiusNeighbors,
->>>>>>> 0ba0ca6e
     sqeuclidean_row_norms,
 )
-
 from ._pairwise_distances import _precompute_metric_params
 
 __all__ = [
