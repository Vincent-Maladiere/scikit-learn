from abc import abstractmethod

import numpy as np

from typing import List

from scipy.sparse import isspmatrix_csr, issparse

<<<<<<< HEAD
from .._dist_metrics import BOOL_METRICS, METRIC_MAPPING
from ...utils._openmp_helpers import _openmp_effective_n_threads
=======
from .._dist_metrics import BOOL_METRICS, METRIC_MAPPING64
>>>>>>> ab581af2

from ._base import _sqeuclidean_row_norms32, _sqeuclidean_row_norms64
from ._argkmin import (
    ArgKmin64,
    ArgKmin32,
)

<<<<<<< HEAD
from ._pairwise_distances import (
    PairwiseDistances64,
    PairwiseDistances32,
=======
from ._argkmin_classmode import (
    ArgKminClassMode64,
    ArgKminClassMode32,
>>>>>>> ab581af2
)

from ._radius_neighbors import (
    RadiusNeighbors64,
    RadiusNeighbors32,
)

from ... import get_config


def sqeuclidean_row_norms(X, num_threads):
    """Compute the squared euclidean norm of the rows of X in parallel.

    Parameters
    ----------
    X : ndarray or CSR matrix of shape (n_samples, n_features)
        Input data. Must be c-contiguous.

    num_threads : int
        The number of OpenMP threads to use.

    Returns
    -------
    sqeuclidean_row_norms : ndarray of shape (n_samples,)
        Arrays containing the squared euclidean norm of each row of X.
    """
    if X.dtype == np.float64:
        return np.asarray(_sqeuclidean_row_norms64(X, num_threads))
    if X.dtype == np.float32:
        return np.asarray(_sqeuclidean_row_norms32(X, num_threads))

    raise ValueError(
        "Only float64 or float32 datasets are supported at this time, "
        f"got: X.dtype={X.dtype}."
    )


class BaseDistancesReductionDispatcher:
    """Abstract base dispatcher for pairwise distance computation & reduction.

    Each dispatcher extending the base :class:`BaseDistancesReductionDispatcher`
    dispatcher must implement the :meth:`compute` classmethod.
    """

    @classmethod
    def valid_metrics(cls) -> List[str]:
        excluded = {
            # PyFunc cannot be supported because it necessitates interacting with
            # the CPython interpreter to call user defined functions.
            "pyfunc",
            "mahalanobis",  # is numerically unstable
            # In order to support discrete distance metrics, we need to have a
            # stable simultaneous sort which preserves the order of the indices
            # because there generally is a lot of occurrences for a given values
            # of distances in this case.
            # TODO: implement a stable simultaneous_sort.
            "hamming",
            *BOOL_METRICS,
        }
        return sorted(({"sqeuclidean"} | set(METRIC_MAPPING64.keys())) - excluded)

    @classmethod
    def is_usable_for(cls, X, Y, metric) -> bool:
        """Return True if the dispatcher can be used for the
        given parameters.

        Parameters
        ----------
        X : {ndarray, sparse matrix} of shape (n_samples_X, n_features)
            Input data.

        Y : {ndarray, sparse matrix} of shape (n_samples_Y, n_features)
            Input data.

        metric : str, default='euclidean'
            The distance metric to use.
            For a list of available metrics, see the documentation of
            :class:`~sklearn.metrics.DistanceMetric`.

        Returns
        -------
        True if the dispatcher can be used, else False.
        """

        def is_numpy_c_ordered(X):
            return hasattr(X, "flags") and X.flags.c_contiguous

        def is_valid_sparse_matrix(X):
            return (
                isspmatrix_csr(X)
                and
                # TODO: support CSR matrices without non-zeros elements
                X.nnz > 0
                and
                # TODO: support CSR matrices with int64 indices and indptr
                # See: https://github.com/scikit-learn/scikit-learn/issues/23653
                X.indices.dtype == X.indptr.dtype == np.int32
            )

        is_usable = (
            get_config().get("enable_cython_pairwise_dist", True)
            and (is_numpy_c_ordered(X) or is_valid_sparse_matrix(X))
            and (is_numpy_c_ordered(Y) or is_valid_sparse_matrix(Y))
            and X.dtype == Y.dtype
            and X.dtype in (np.float32, np.float64)
            and metric in cls.valid_metrics()
        )

        return is_usable

    @classmethod
    @abstractmethod
    def compute(
        cls,
        X,
        Y,
        **kwargs,
    ):
        """Compute the reduction.

        Parameters
        ----------
        X : ndarray or CSR matrix of shape (n_samples_X, n_features)
            Input data.

        Y : ndarray or CSR matrix of shape (n_samples_Y, n_features)
            Input data.

        **kwargs : additional parameters for the reduction

        Notes
        -----
        This method is an abstract class method: it has to be implemented
        for all subclasses.
        """


class PairwiseDistances(BaseDistancesReductionDispatcher):
    """Compute the pairwise distances matrix for two sets of vectors.

    The distance function `dist` depends on the values of the `metric`
    and `metric_kwargs` parameters.

    This class only computes the pairwise distances matrix without
    applying any reduction on it. It shares most of the underlying
    code infrastructure with reducing variants to leverage multi-thread
    parallelism. However contrary to the reducing variants, no chunking
    is applied to allow for contiguous write access to the final distance
    array that is not expected to fit in the CPU cache in general.

    This class is not meant to be instantiated, one should only use
    its :meth:`compute` classmethod which handles allocation and
    deallocation consistently.
    """

    @classmethod
    def is_usable_for(cls, X, Y, metric, metric_kwargs=None) -> bool:
        """Return True if the dispatcher can be used for the
        given parameters.

        Parameters
        ----------
        X : {ndarray, sparse matrix} of shape (n_samples_X, n_features)
            Input data.

        Y : {ndarray, sparse matrix} of shape (n_samples_Y, n_features)
            Input data.

        metric : str, default='euclidean'
            The distance metric to use.
            For a list of available metrics, see the documentation of
            :class:`~sklearn.metrics.DistanceMetric`.

        metric_kwargs : dict, default=None
            Keyword arguments to pass to specified metric function.

        Returns
        -------
        True if the dispatcher can be used, else False.
        """
        effective_n_threads = _openmp_effective_n_threads()

        def is_euclidean(metric, metric_kwargs):
            metric_kwargs = metric_kwargs or dict()
            euclidean_metrics = [
                "euclidean",
                "sqeuclidean",
                "l2",
            ]
            # TODO: pass `p` as a standalone argument instead of a metric_kwargs.
            return metric in euclidean_metrics or (
                metric == "minkowski" and metric_kwargs.get("p", 2) == 2
            )

        Y = X if Y is None else Y

        # We need to rely on `PairwiseDistances` for manhattan anyway because
        # the implementation of manhattan distances on sparse data has been removed.
        manhattan_metrics = ["cityblock", "l1", "manhattan"]

        is_usable = super().is_usable_for(X, Y, metric) and (
            (not is_euclidean(metric, metric_kwargs) and effective_n_threads != 1)
            or metric in manhattan_metrics
        )

        return is_usable

    @classmethod
    def compute(
        cls,
        X,
        Y,
        metric="euclidean",
        metric_kwargs=None,
        strategy=None,
    ):
        """Return pairwise distances matrix for the given arguments.

        Parameters
        ----------
        X : ndarray or CSR matrix of shape (n_samples_X, n_features)
            Input data.

        Y : ndarray or CSR matrix of shape (n_samples_Y, n_features)
            Input data.

        metric : str, default='euclidean'
            The distance metric to use.
            For a list of available metrics, see the documentation of
            :class:`~sklearn.metrics.DistanceMetric`.

        metric_kwargs : dict, default=None
            Keyword arguments to pass to specified metric function.

        strategy : str, {'auto', 'parallel_on_X', 'parallel_on_Y'}, default=None
            The strategy defining which dataset parallelization are made on.

            For both strategies the computations happens with two nested loops,
            respectively on rows of X and rows of Y.
            Strategies differs on which loop (outer or inner) is made to run
            in parallel with the Cython `prange` construct:

              - 'parallel_on_X' dispatches rows of X uniformly on threads.
                Each thread then iterates on all the rows of Y. This strategy is
                embarrassingly parallel and comes with no datastructures
                synchronisation.

              - 'parallel_on_Y' dispatches rows of Y uniformly on threads.
                Each thread processes all the rows of X in turn. This strategy is
                a sequence of embarrassingly parallel subtasks (the inner loop on Y
                chunks) with no intermediate datastructures synchronisation.

              - 'auto' relies on a simple heuristic to choose between
                'parallel_on_X' and 'parallel_on_Y': when `X.shape[0]` is large enough,
                'parallel_on_X' is usually the most efficient strategy.
                When `X.shape[0]` is small but `Y.shape[0]` is large, 'parallel_on_Y'
                brings more opportunity for parallelism and is therefore more efficient.

              - None (default) looks-up in scikit-learn configuration for
                `pairwise_dist_parallel_strategy`, and use 'auto' if it is not set.

        Returns
        -------
        pairwise_distances_matrix : ndarray of shape (n_samples_X, n_samples_Y)
            The pairwise distances matrix.

        Notes
        -----
        This public classmethod is responsible for introspecting the arguments
        values to dispatch to the private dtype-specialized implementation of
        :class:`PairwiseDistances`.

        All temporarily allocated datastructures necessary for the concrete
        implementations are therefore freed when this classmethod returns.

        This allows entirely decoupling the API entirely from the
        implementation details whilst maintaining RAII.
        """
        Y = X if Y is None else Y
        if X.dtype == Y.dtype == np.float64:
            return PairwiseDistances64.compute(
                X=X,
                Y=Y,
                metric=metric,
                metric_kwargs=metric_kwargs,
                strategy=strategy,
            )

        if X.dtype == Y.dtype == np.float32:
            return PairwiseDistances32.compute(
                X=X,
                Y=Y,
                metric=metric,
                metric_kwargs=metric_kwargs,
                strategy=strategy,
            )

        raise ValueError(
            "Only float64 or float32 datasets pairs are supported, but "
            f"got: X.dtype={X.dtype} and Y.dtype={Y.dtype}."
        )


class ArgKmin(BaseDistancesReductionDispatcher):
    """Compute the argkmin of row vectors of X on the ones of Y.

    For each row vector of X, computes the indices of k first the rows
    vectors of Y with the smallest distances.

    ArgKmin is typically used to perform
    bruteforce k-nearest neighbors queries.

    This class is not meant to be instantiated, one should only use
    its :meth:`compute` classmethod which handles allocation and
    deallocation consistently.
    """

    @classmethod
    def compute(
        cls,
        X,
        Y,
        k,
        metric="euclidean",
        chunk_size=None,
        metric_kwargs=None,
        strategy=None,
        return_distance=False,
    ):
        """Compute the argkmin reduction.

        Parameters
        ----------
        X : ndarray or CSR matrix of shape (n_samples_X, n_features)
            Input data.

        Y : ndarray or CSR matrix of shape (n_samples_Y, n_features)
            Input data.

        k : int
            The k for the argkmin reduction.

        metric : str, default='euclidean'
            The distance metric to use for argkmin.
            For a list of available metrics, see the documentation of
            :class:`~sklearn.metrics.DistanceMetric`.

        chunk_size : int, default=None,
            The number of vectors per chunk. If None (default) looks-up in
            scikit-learn configuration for `pairwise_dist_chunk_size`,
            and use 256 if it is not set.

        metric_kwargs : dict, default=None
            Keyword arguments to pass to specified metric function.

        strategy : str, {'auto', 'parallel_on_X', 'parallel_on_Y'}, default=None
            The chunking strategy defining which dataset parallelization are made on.

            For both strategies the computations happens with two nested loops,
            respectively on chunks of X and chunks of Y.
            Strategies differs on which loop (outer or inner) is made to run
            in parallel with the Cython `prange` construct:

              - 'parallel_on_X' dispatches chunks of X uniformly on threads.
                Each thread then iterates on all the chunks of Y. This strategy is
                embarrassingly parallel and comes with no datastructures
                synchronisation.

              - 'parallel_on_Y' dispatches chunks of Y uniformly on threads.
                Each thread processes all the chunks of X in turn. This strategy is
                a sequence of embarrassingly parallel subtasks (the inner loop on Y
                chunks) with intermediate datastructures synchronisation at each
                iteration of the sequential outer loop on X chunks.

              - 'auto' relies on a simple heuristic to choose between
                'parallel_on_X' and 'parallel_on_Y': when `X.shape[0]` is large enough,
                'parallel_on_X' is usually the most efficient strategy.
                When `X.shape[0]` is small but `Y.shape[0]` is large, 'parallel_on_Y'
                brings more opportunity for parallelism and is therefore more efficient

              - None (default) looks-up in scikit-learn configuration for
                `pairwise_dist_parallel_strategy`, and use 'auto' if it is not set.

        return_distance : boolean, default=False
            Return distances between each X vector and its
            argkmin if set to True.

        Returns
        -------
        If return_distance=False:
          - argkmin_indices : ndarray of shape (n_samples_X, k)
            Indices of the argkmin for each vector in X.

        If return_distance=True:
          - argkmin_distances : ndarray of shape (n_samples_X, k)
            Distances to the argkmin for each vector in X.
          - argkmin_indices : ndarray of shape (n_samples_X, k)
            Indices of the argkmin for each vector in X.

        Notes
        -----
        This classmethod inspects the arguments values to dispatch to the
        dtype-specialized implementation of :class:`ArgKmin`.

        This allows decoupling the API entirely from the implementation details
        whilst maintaining RAII: all temporarily allocated datastructures necessary
        for the concrete implementation are therefore freed when this classmethod
        returns.
        """
        if X.dtype == Y.dtype == np.float64:
            return ArgKmin64.compute(
                X=X,
                Y=Y,
                k=k,
                metric=metric,
                chunk_size=chunk_size,
                metric_kwargs=metric_kwargs,
                strategy=strategy,
                return_distance=return_distance,
            )

        if X.dtype == Y.dtype == np.float32:
            return ArgKmin32.compute(
                X=X,
                Y=Y,
                k=k,
                metric=metric,
                chunk_size=chunk_size,
                metric_kwargs=metric_kwargs,
                strategy=strategy,
                return_distance=return_distance,
            )

        raise ValueError(
            "Only float64 or float32 datasets pairs are supported at this time, "
            f"got: X.dtype={X.dtype} and Y.dtype={Y.dtype}."
        )


class RadiusNeighbors(BaseDistancesReductionDispatcher):
    """Compute radius-based neighbors for two sets of vectors.

    For each row-vector X[i] of the queries X, find all the indices j of
    row-vectors in Y such that:

                        dist(X[i], Y[j]) <= radius

    The distance function `dist` depends on the values of the `metric`
    and `metric_kwargs` parameters.

    This class is not meant to be instantiated, one should only use
    its :meth:`compute` classmethod which handles allocation and
    deallocation consistently.
    """

    @classmethod
    def compute(
        cls,
        X,
        Y,
        radius,
        metric="euclidean",
        chunk_size=None,
        metric_kwargs=None,
        strategy=None,
        return_distance=False,
        sort_results=False,
    ):
        """Return the results of the reduction for the given arguments.

        Parameters
        ----------
        X : ndarray or CSR matrix of shape (n_samples_X, n_features)
            Input data.

        Y : ndarray or CSR matrix of shape (n_samples_Y, n_features)
            Input data.

        radius : float
            The radius defining the neighborhood.

        metric : str, default='euclidean'
            The distance metric to use.
            For a list of available metrics, see the documentation of
            :class:`~sklearn.metrics.DistanceMetric`.

        chunk_size : int, default=None,
            The number of vectors per chunk. If None (default) looks-up in
            scikit-learn configuration for `pairwise_dist_chunk_size`,
            and use 256 if it is not set.

        metric_kwargs : dict, default=None
            Keyword arguments to pass to specified metric function.

        strategy : str, {'auto', 'parallel_on_X', 'parallel_on_Y'}, default=None
            The chunking strategy defining which dataset parallelization are made on.

            For both strategies the computations happens with two nested loops,
            respectively on chunks of X and chunks of Y.
            Strategies differs on which loop (outer or inner) is made to run
            in parallel with the Cython `prange` construct:

              - 'parallel_on_X' dispatches chunks of X uniformly on threads.
                Each thread then iterates on all the chunks of Y. This strategy is
                embarrassingly parallel and comes with no datastructures
                synchronisation.

              - 'parallel_on_Y' dispatches chunks of Y uniformly on threads.
                Each thread processes all the chunks of X in turn. This strategy is
                a sequence of embarrassingly parallel subtasks (the inner loop on Y
                chunks) with intermediate datastructures synchronisation at each
                iteration of the sequential outer loop on X chunks.

              - 'auto' relies on a simple heuristic to choose between
                'parallel_on_X' and 'parallel_on_Y': when `X.shape[0]` is large enough,
                'parallel_on_X' is usually the most efficient strategy.
                When `X.shape[0]` is small but `Y.shape[0]` is large, 'parallel_on_Y'
                brings more opportunity for parallelism and is therefore more efficient
                despite the synchronization step at each iteration of the outer loop
                on chunks of `X`.

              - None (default) looks-up in scikit-learn configuration for
                `pairwise_dist_parallel_strategy`, and use 'auto' if it is not set.

        return_distance : boolean, default=False
            Return distances between each X vector and its neighbors if set to True.

        sort_results : boolean, default=False
            Sort results with respect to distances between each X vector and its
            neighbors if set to True.

        Returns
        -------
        If return_distance=False:
          - neighbors_indices : ndarray of n_samples_X ndarray
            Indices of the neighbors for each vector in X.

        If return_distance=True:
          - neighbors_indices : ndarray of n_samples_X ndarray
            Indices of the neighbors for each vector in X.
          - neighbors_distances : ndarray of n_samples_X ndarray
            Distances to the neighbors for each vector in X.

        Notes
        -----
        This classmethod inspects the arguments values to dispatch to the
        dtype-specialized implementation of :class:`RadiusNeighbors`.

        This allows decoupling the API entirely from the implementation details
        whilst maintaining RAII: all temporarily allocated datastructures necessary
        for the concrete implementation are therefore freed when this classmethod
        returns.
        """
        if X.dtype == Y.dtype == np.float64:
            return RadiusNeighbors64.compute(
                X=X,
                Y=Y,
                radius=radius,
                metric=metric,
                chunk_size=chunk_size,
                metric_kwargs=metric_kwargs,
                strategy=strategy,
                sort_results=sort_results,
                return_distance=return_distance,
            )

        if X.dtype == Y.dtype == np.float32:
            return RadiusNeighbors32.compute(
                X=X,
                Y=Y,
                radius=radius,
                metric=metric,
                chunk_size=chunk_size,
                metric_kwargs=metric_kwargs,
                strategy=strategy,
                sort_results=sort_results,
                return_distance=return_distance,
            )

        raise ValueError(
            "Only float64 or float32 datasets pairs are supported at this time, "
            f"got: X.dtype={X.dtype} and Y.dtype={Y.dtype}."
        )


class ArgKminClassMode(BaseDistancesReductionDispatcher):
    """Compute the argkmin of row vectors of X on the ones of Y with labels.

    For each row vector of X, computes the indices of k first the rows
    vectors of Y with the smallest distances. Computes weighted mode of labels.

    ArgKminClassMode is typically used to perform bruteforce k-nearest neighbors
    queries when the weighted mode of the labels for the k-nearest neighbors
    are required, such as in `predict` methods.

    This class is not meant to be instantiated, one should only use
    its :meth:`compute` classmethod which handles allocation and
    deallocation consistently.
    """

    @classmethod
    def is_usable_for(cls, X, Y, metric) -> bool:
        """Return True if the dispatcher can be used for the given parameters.

        Parameters
        ----------
        X : ndarray of shape (n_samples_X, n_features)
            The input array to be labelled.

        Y : ndarray of shape (n_samples_Y, n_features)
            The input array whose labels are provided through the `labels`
            parameter.

        metric : str, default='euclidean'
            The distance metric to use. For a list of available metrics, see
            the documentation of :class:`~sklearn.metrics.DistanceMetric`.
            Currently does not support `'precomputed'`.

        Returns
        -------
        True if the PairwiseDistancesReduction can be used, else False.
        """
        return (
            ArgKmin.is_usable_for(X, Y, metric)
            # TODO: Support CSR matrices.
            and not issparse(X)
            and not issparse(Y)
            # TODO: implement Euclidean specialization with GEMM.
            and metric not in ("euclidean", "sqeuclidean")
        )

    @classmethod
    def compute(
        cls,
        X,
        Y,
        k,
        weights,
        labels,
        unique_labels,
        metric="euclidean",
        chunk_size=None,
        metric_kwargs=None,
        strategy=None,
    ):
        """Compute the argkmin reduction.

        Parameters
        ----------
        X : ndarray of shape (n_samples_X, n_features)
            The input array to be labelled.

        Y : ndarray of shape (n_samples_Y, n_features)
            The input array whose labels are provided through the `labels`
            parameter.

        k : int
            The number of nearest neighbors to consider.

        weights : ndarray
            The weights applied over the `labels` of `Y` when computing the
            weighted mode of the labels.

        class_membership : ndarray
            An array containing the index of the class membership of the
            associated samples in `Y`. This is used in labeling `X`.

        unique_classes : ndarray
            An array containing all unique indices contained in the
            corresponding `class_membership` array.

        metric : str, default='euclidean'
            The distance metric to use. For a list of available metrics, see
            the documentation of :class:`~sklearn.metrics.DistanceMetric`.
            Currently does not support `'precomputed'`.

        chunk_size : int, default=None,
            The number of vectors per chunk. If None (default) looks-up in
            scikit-learn configuration for `pairwise_dist_chunk_size`,
            and use 256 if it is not set.

        metric_kwargs : dict, default=None
            Keyword arguments to pass to specified metric function.

        strategy : str, {'auto', 'parallel_on_X', 'parallel_on_Y'}, default=None
            The chunking strategy defining which dataset parallelization are made on.

            For both strategies the computations happens with two nested loops,
            respectively on chunks of X and chunks of Y.
            Strategies differs on which loop (outer or inner) is made to run
            in parallel with the Cython `prange` construct:

              - 'parallel_on_X' dispatches chunks of X uniformly on threads.
                Each thread then iterates on all the chunks of Y. This strategy is
                embarrassingly parallel and comes with no datastructures
                synchronisation.

              - 'parallel_on_Y' dispatches chunks of Y uniformly on threads.
                Each thread processes all the chunks of X in turn. This strategy is
                a sequence of embarrassingly parallel subtasks (the inner loop on Y
                chunks) with intermediate datastructures synchronisation at each
                iteration of the sequential outer loop on X chunks.

              - 'auto' relies on a simple heuristic to choose between
                'parallel_on_X' and 'parallel_on_Y': when `X.shape[0]` is large enough,
                'parallel_on_X' is usually the most efficient strategy.
                When `X.shape[0]` is small but `Y.shape[0]` is large, 'parallel_on_Y'
                brings more opportunity for parallelism and is therefore more efficient
                despite the synchronization step at each iteration of the outer loop
                on chunks of `X`.

              - None (default) looks-up in scikit-learn configuration for
                `pairwise_dist_parallel_strategy`, and use 'auto' if it is not set.

        Returns
        -------
        probabilities : ndarray of shape (n_samples_X, n_classes)
            An array containing the class probabilities for each sample.

        Notes
        -----
        This classmethod is responsible for introspecting the arguments
        values to dispatch to the most appropriate implementation of
        :class:`PairwiseDistancesArgKmin`.

        This allows decoupling the API entirely from the implementation details
        whilst maintaining RAII: all temporarily allocated datastructures necessary
        for the concrete implementation are therefore freed when this classmethod
        returns.
        """
        if weights not in {"uniform", "distance"}:
            raise ValueError(
                "Only the 'uniform' or 'distance' weights options are supported"
                f" at this time. Got: {weights=}."
            )
        if X.dtype == Y.dtype == np.float64:
            return ArgKminClassMode64.compute(
                X=X,
                Y=Y,
                k=k,
                weights=weights,
                class_membership=np.array(labels, dtype=np.intp),
                unique_labels=np.array(unique_labels, dtype=np.intp),
                metric=metric,
                chunk_size=chunk_size,
                metric_kwargs=metric_kwargs,
                strategy=strategy,
            )

        if X.dtype == Y.dtype == np.float32:
            return ArgKminClassMode32.compute(
                X=X,
                Y=Y,
                k=k,
                weights=weights,
                class_membership=np.array(labels, dtype=np.intp),
                unique_labels=np.array(unique_labels, dtype=np.intp),
                metric=metric,
                chunk_size=chunk_size,
                metric_kwargs=metric_kwargs,
                strategy=strategy,
            )

        raise ValueError(
            "Only float64 or float32 datasets pairs are supported at this time, "
            f"got: X.dtype={X.dtype} and Y.dtype={Y.dtype}."
        )<|MERGE_RESOLUTION|>--- conflicted
+++ resolved
@@ -6,12 +6,8 @@
 
 from scipy.sparse import isspmatrix_csr, issparse
 
-<<<<<<< HEAD
-from .._dist_metrics import BOOL_METRICS, METRIC_MAPPING
+from .._dist_metrics import BOOL_METRICS, METRIC_MAPPING64
 from ...utils._openmp_helpers import _openmp_effective_n_threads
-=======
-from .._dist_metrics import BOOL_METRICS, METRIC_MAPPING64
->>>>>>> ab581af2
 
 from ._base import _sqeuclidean_row_norms32, _sqeuclidean_row_norms64
 from ._argkmin import (
@@ -19,15 +15,14 @@
     ArgKmin32,
 )
 
-<<<<<<< HEAD
 from ._pairwise_distances import (
     PairwiseDistances64,
     PairwiseDistances32,
-=======
+)
+
 from ._argkmin_classmode import (
     ArgKminClassMode64,
     ArgKminClassMode32,
->>>>>>> ab581af2
 )
 
 from ._radius_neighbors import (
